"""Computing various graph based operations."""
from __future__ import annotations

import dgl
import numpy as np
import torch


def compute_3body(g: dgl.DGLGraph):
    """Calculate the three body indices from pair atom indices.

    Args:
        g: DGL graph

    Returns:
        l_g: DGL graph containing three body information from graph
        triple_bond_indices (np.ndarray): bond indices that form three-body
        n_triple_ij (np.ndarray): number of three-body angles for each bond
        n_triple_i (np.ndarray): number of three-body angles each atom
        n_triple_s (np.ndarray): number of three-body angles for each structure
    """
    n_atoms = [g.num_nodes()]
    n_atoms_total = np.sum(g.num_nodes())
    first_col = g.edges()[0].reshape(-1, 1)
    all_indices = torch.arange(n_atoms_total).reshape(1, -1)
    n_bond_per_atom = torch.count_nonzero(first_col == all_indices, dim=0)
    n_triple_i = n_bond_per_atom * (n_bond_per_atom - 1)
    n_triple = torch.sum(n_triple_i)
    n_triple_ij = (n_bond_per_atom - 1).repeat_interleave(n_bond_per_atom)
    triple_bond_indices = torch.empty((n_triple, 2), dtype=torch.int64)  # type: ignore

    start = 0
    cs = 0
    for n in n_bond_per_atom:
        if n > 0:
            """
            triple_bond_indices is generated from all pair permutations of atom indices. The
            numpy version below does this with much greater efficiency. The equivalent slow
            code is:

            ```
            for j, k in itertools.permutations(range(n), 2):
                triple_bond_indices[index] = [start + j, start + k]
            ```
            """
            r = torch.arange(n)
            x, y = torch.meshgrid(r, r)
            c = torch.stack([y.ravel(), x.ravel()], dim=1)
            final = c[c[:, 0] != c[:, 1]]
            triple_bond_indices[start : start + (n * (n - 1)), :] = final + cs
            start += n * (n - 1)
            cs += n

    n_triple_s = []
    i = 0
    for n in n_atoms:
        j = i + n
        n_triple_s.append(torch.sum(n_triple_i[i:j]))
        i = j

    src_id, dst_id = (triple_bond_indices[:, 0], triple_bond_indices[:, 1])
    l_g = dgl.graph((src_id, dst_id))
<<<<<<< HEAD
    max_three_body_id = max(np.concatenate([src_id, [-1]]))
    l_g.ndata["bond_dist"] = g.edata["bond_dist"][: max_three_body_id + 1]
    l_g.ndata["bond_vec"] = g.edata["bond_vec"][: max_three_body_id + 1]
    l_g.ndata["pbc_offset"] = g.edata["pbc_offset"][: max_three_body_id + 1]
    l_g.ndata["n_triple_ij"] = n_triple_ij[: max_three_body_id + 1]
    n_triple_s = torch.tensor(n_triple_s, dtype=torch.int64)
=======
    l_g.ndata["bond_dist"] = g.edata["bond_dist"]
    l_g.ndata["bond_vec"] = g.edata["bond_vec"]
    l_g.ndata["pbc_offset"] = g.edata["pbc_offset"]
    l_g.ndata["n_triple_ij"] = n_triple_ij
    n_triple_s = torch.tensor(n_triple_s, dtype=torch.int64)  # type: ignore
>>>>>>> a82be122
    return l_g, triple_bond_indices, n_triple_ij, n_triple_i, n_triple_s


def compute_pair_vector_and_distance(g: dgl.DGLGraph):
    """Calculate bond vectors and distances using dgl graphs.

    Args:
    g: DGL graph

    Returns:
    bond_vec (torch.tensor): bond distance between two atoms
    bond_dist (torch.tensor): vector from src node to dst node
    """
    bond_vec = torch.zeros(g.num_edges(), 3)
    bond_vec[:, :] = (
        g.ndata["pos"][g.edges()[1][:].long(), :]
        + torch.squeeze(
            torch.matmul(
                g.edata["pbc_offset"].unsqueeze(1), torch.squeeze(g.edata["lattice"])
            )
        )
        - g.ndata["pos"][g.edges()[0][:].long(), :]
    )

    bond_dist = torch.norm(bond_vec, dim=1)

    return bond_vec, bond_dist


def compute_theta_and_phi(edges: dgl.udf.EdgeBatch):
    """Calculate bond angle Theta and Phi using dgl graphs.

    Args:
    edges: DGL graph edges

    Returns:
    cos_theta: torch.Tensor
    phi: torch.Tensor
    triple_bond_lengths (torch.tensor):
    """
    vec1 = edges.src["bond_vec"]
    vec2 = edges.dst["bond_vec"]
    cosine_theta = torch.sum(vec1 * vec2, dim=1) / (
        torch.norm(vec1, dim=1) * torch.norm(vec2, dim=1)
    )
    return {
        "cos_theta": cosine_theta,
        "phi": torch.zeros_like(cosine_theta),
        "triple_bond_lengths": edges.dst["bond_dist"],
    }


def create_line_graph(g_batched: dgl.DGLGraph, threebody_cutoff: float):
    """Calculate the three body indices from pair atom indices.

    Args:
        g_batched: Batched DGL graph
        threebody_cutoff (float): cutoff for three-body interactions

    Returns:
        l_g: DGL graph containing three body information from graph
    """
    g_unbatched = dgl.unbatch(g_batched)
    l_g_unbatched = []
    for g in g_unbatched:
        valid_three_body = g.edata["bond_dist"] <= threebody_cutoff
        src_id_with_three_body = g.edges()[0][valid_three_body]
        dst_id_with_three_body = g.edges()[1][valid_three_body]
        graph_with_three_body = dgl.graph(
            (src_id_with_three_body, dst_id_with_three_body)
        )
        graph_with_three_body.edata["bond_dist"] = g.edata["bond_dist"][
            valid_three_body
        ]
        graph_with_three_body.edata["bond_vec"] = g.edata["bond_vec"][valid_three_body]
        graph_with_three_body.edata["pbc_offset"] = g.edata["pbc_offset"][
            valid_three_body
        ]
        l_g, triple_bond_indices, n_triple_ij, n_triple_i, n_triple_s = compute_3body(
            graph_with_three_body
        )
        l_g_unbatched.append(l_g)
    l_g_batched = dgl.batch(l_g_unbatched)
    return l_g_batched<|MERGE_RESOLUTION|>--- conflicted
+++ resolved
@@ -60,20 +60,12 @@
 
     src_id, dst_id = (triple_bond_indices[:, 0], triple_bond_indices[:, 1])
     l_g = dgl.graph((src_id, dst_id))
-<<<<<<< HEAD
     max_three_body_id = max(np.concatenate([src_id, [-1]]))
     l_g.ndata["bond_dist"] = g.edata["bond_dist"][: max_three_body_id + 1]
     l_g.ndata["bond_vec"] = g.edata["bond_vec"][: max_three_body_id + 1]
     l_g.ndata["pbc_offset"] = g.edata["pbc_offset"][: max_three_body_id + 1]
     l_g.ndata["n_triple_ij"] = n_triple_ij[: max_three_body_id + 1]
     n_triple_s = torch.tensor(n_triple_s, dtype=torch.int64)
-=======
-    l_g.ndata["bond_dist"] = g.edata["bond_dist"]
-    l_g.ndata["bond_vec"] = g.edata["bond_vec"]
-    l_g.ndata["pbc_offset"] = g.edata["pbc_offset"]
-    l_g.ndata["n_triple_ij"] = n_triple_ij
-    n_triple_s = torch.tensor(n_triple_s, dtype=torch.int64)  # type: ignore
->>>>>>> a82be122
     return l_g, triple_bond_indices, n_triple_ij, n_triple_i, n_triple_s
 
 
