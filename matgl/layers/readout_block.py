"""
Readout layer for M3GNet
"""

from __future__ import annotations

import dgl
import torch
import torch.nn as nn
from dgl.nn import Set2Set

from matgl.layers.core import EdgeSet2Set, GatedMLP


class Set2SetReadOut(nn.Module):
    """
    The Set2Set readout function
    """

    def __init__(
        self,
        num_steps: int,
        num_layers: int,
        field: str,
    ):
        """
        Paramaters:
            num_steps (int): number of LSTM steps
            field (str): the field of MaterialGraph to perform the readout
        """
        super().__init__()
        self.field = field
        self.num_steps = num_steps
        self.num_layers = num_layers

    def forward(self, g):
        s2s_kwargs = {"n_iters": self.num_steps, "n_layers": self.num_layers}
        if self.field == "node_feat":
            in_feats = g.ndata["node_feat"].size(dim=1)
            set2set = Set2Set(in_feats, **s2s_kwargs)
            out_tensor = set2set(g, g.ndata["node_feat"])
        elif self.field == "edge_feat":
            in_feats = g.edata["edge_feat"].size(dim=1)
            set2set = EdgeSet2Set(in_feats, **s2s_kwargs)
            out_tensor = set2set(g, g.edata["edge_feat"])
        return out_tensor


class ReduceReadOut(nn.Module):
    """
    Reduce atom or bond attributes into lower dimensional tensors as readout.
    This could be summing up the atoms or bonds, or taking the mean, etc.
    """

    def __init__(self, op="mean", field="node_feat", device=torch.device("cpu")):
        super().__init__()
        """
        Parameters:
            op (str): op for the reduction
            field (str): the field of MaterialGraph to perform the reduction
        """
        self.op = op
        self.field = field

    def forward(self, g):
        """
        Args:
            g: DGL graph
        Returns:
            torch.tensor
        """
        if self.field == "node_feat":
            reduced_tensor = dgl.readout_nodes(g, feat="node_feat", op=self.op)
        elif self.field == "edge_feat":
            reduced_tensor = dgl.readout_edges(g, feat="edge_feat", op=self.op)
        return reduced_tensor


class WeightedReadOut(nn.Module):
    """
    Feed node features into Gated MLP as readout.
    """

    def __init__(self, in_feats: int, dims: list[int], num_targets: int, device: torch.device):
        """
        Parameters:
           in_feats: input features (nodes)
           dims: NN architecture for Gated MLP
           num_targets: number of target properties
        """
        super().__init__()
        self.in_feats = in_feats
<<<<<<< HEAD
        self.dims = [in_feats, *dims, num_targets]
        self.gated = GatedMLP(
            in_feats=in_feats,
            dims=self.dims,
            activate_last=False,
        )
=======
        self.dims = [in_feats] + dims + [num_targets]
        self.gated = GatedMLP(in_feats=in_feats, dims=self.dims, activate_last=False, device=device)
>>>>>>> a828802f

    def forward(self, g):
        """
        Args:
            g: DGL graph
        Returns:
            atomic_prperties: torch.tensor
        """
        atomic_properties = self.gated(g.ndata["node_feat"])
        return atomic_properties


class WeightedReadOutPair(nn.Module):
    """
    Feed the average of atomic features i and j into weighted readout layer.
    """

    def __init__(self, in_feats, dims, num_targets, activation=None):
        super().__init__()
        self.in_feats = in_feats
        self.activation = activation
        self.num_targets = num_targets
        self.dims = [*dims, num_targets]
        self.gated = GatedMLP(in_feats=in_feats, dims=self.dims, activate_last=False)

    def forward(self, g):
        num_nodes = g.ndata["node_feat"].size(dim=0)
        pair_properties = torch.zeros(num_nodes, num_nodes, self.num_targets)
        for i in range(num_nodes):
            for j in range(i, num_nodes):
                in_features = (g.ndata["node_feat"][i][:] + g.ndata["node_feat"][j][:]) / 2.0
                pair_properties[i][j][:] = self.gated(in_features)[:]
                pair_properties[j][i][:] = pair_properties[i][j][:]
        return pair_properties<|MERGE_RESOLUTION|>--- conflicted
+++ resolved
@@ -90,17 +90,8 @@
         """
         super().__init__()
         self.in_feats = in_feats
-<<<<<<< HEAD
-        self.dims = [in_feats, *dims, num_targets]
-        self.gated = GatedMLP(
-            in_feats=in_feats,
-            dims=self.dims,
-            activate_last=False,
-        )
-=======
-        self.dims = [in_feats] + dims + [num_targets]
+        self.dims = [in_feats, *dims] + [num_targets]
         self.gated = GatedMLP(in_feats=in_feats, dims=self.dims, activate_last=False, device=device)
->>>>>>> a828802f
 
     def forward(self, g):
         """
